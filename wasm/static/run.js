--- conflicted
+++ resolved
@@ -1,675 +1,381 @@
-<<<<<<< HEAD
 const compiledModule = fetch("romhack_bg.wasm")
-  .then((r) => r.arrayBuffer())
-  .then((b) => WebAssembly.compile(b));
+    .then((r) => r.arrayBuffer())
+    .then((b) => WebAssembly.compile(b));
 
 let decodeUtf8;
 if (typeof window["TextDecoder"] === "undefined") {
-  decodeUtf8 = (data) => {
-    var str = "",
-      i;
-
-    for (i = 0; i < data.length; i++) {
-      var value = data[i];
-
-      if (value < 0x80) {
-        str += String.fromCharCode(value);
-      } else if (value > 0xbf && value < 0xe0) {
-        str += String.fromCharCode(
-          ((value & 0x1f) << 6) | (data[i + 1] & 0x3f)
-        );
-        i += 1;
-      } else if (value > 0xdf && value < 0xf0) {
-        str += String.fromCharCode(
-          ((value & 0x0f) << 12) |
-            ((data[i + 1] & 0x3f) << 6) |
-            (data[i + 2] & 0x3f)
-        );
-        i += 2;
-      } else {
-        var charCode =
-          (((value & 0x07) << 18) |
-            ((data[i + 1] & 0x3f) << 12) |
-            ((data[i + 2] & 0x3f) << 6) |
-            (data[i + 3] & 0x3f)) -
-          0x010000;
-
-        str += String.fromCharCode(
-          (charCode >> 10) | 0xd800,
-          (charCode & 0x03ff) | 0xdc00
-        );
-        i += 3;
-      }
-    }
-
-    return str;
-  };
+    decodeUtf8 = (data) => {
+        var str = "",
+            i;
+
+        for (i = 0; i < data.length; i++) {
+            var value = data[i];
+
+            if (value < 0x80) {
+                str += String.fromCharCode(value);
+            } else if (value > 0xbf && value < 0xe0) {
+                str += String.fromCharCode(
+                    ((value & 0x1f) << 6) | (data[i + 1] & 0x3f)
+                );
+                i += 1;
+            } else if (value > 0xdf && value < 0xf0) {
+                str += String.fromCharCode(
+                    ((value & 0x0f) << 12) |
+                    ((data[i + 1] & 0x3f) << 6) |
+                    (data[i + 2] & 0x3f)
+                );
+                i += 2;
+            } else {
+                var charCode =
+                    (((value & 0x07) << 18) |
+                        ((data[i + 1] & 0x3f) << 12) |
+                        ((data[i + 2] & 0x3f) << 6) |
+                        (data[i + 3] & 0x3f)) -
+                    0x010000;
+
+                str += String.fromCharCode(
+                    (charCode >> 10) | 0xd800,
+                    (charCode & 0x03ff) | 0xdc00
+                );
+                i += 3;
+            }
+        }
+
+        return str;
+    };
 } else {
-  const decoder = new TextDecoder("UTF-8");
-  decodeUtf8 = (data) => decoder.decode(data);
+    const decoder = new TextDecoder("UTF-8");
+    decodeUtf8 = (data) => decoder.decode(data);
 }
 
+async function parseFile(file, callback) {
+    return new Promise((resolve, reject) => {
+        var fileSize = file.size;
+        var chunkSize = 128 * 1024 * 1024; // bytes
+        var offset = 0;
+        var chunkReaderBlock = null;
+
+        var readEventHandler = function(evt) {
+            if (evt.target.error == null) {
+                try {
+                    callback(evt.target.result, offset);
+                } catch (e) {
+                    reject(e);
+                    return;
+                }
+                offset += evt.target.result.byteLength;
+            } else {
+                reject(evt.target.error);
+                return;
+            }
+            if (offset >= fileSize) {
+                // Done reading file
+                resolve();
+                return;
+            }
+
+            chunkReaderBlock(offset, chunkSize, file);
+        }
+
+        chunkReaderBlock = function(_offset, length, _file) {
+            var r = new FileReader();
+            var blob = _file.slice(_offset, length + _offset);
+            r.onload = readEventHandler;
+            r.onerror = reject;
+            r.readAsArrayBuffer(blob);
+        }
+
+        chunkReaderBlock(offset, chunkSize, file);
+    });
+}
+
 async function allocFile(wasm, elementId) {
-  const files = document.getElementById(elementId).files;
-  if (files.length < 1 || files[0] == null) {
-    return null;
-  }
-  const file = files[0];
-  const contents = await new Promise((resolve) => {
-    const reader = new FileReader();
-    reader.onload = () => {
-      const contents = reader.result;
-      resolve(contents);
+    const files = document.getElementById(elementId).files;
+    if (files.length < 1 || files[0] == null) {
+        throw new Error("No ISO file was provided");
+    }
+    const file = files[0];
+    const len = file.size;
+    const ptr = wasm.exports.alloc(len);
+    await parseFile(file, (chunck, offset) => {
+        try {
+            const slice = new Uint8Array(wasm.exports.memory.buffer, ptr + offset, chunck.byteLength);
+            slice.set(new Uint8Array(chunck));
+        } catch (e) {
+            if (e instanceof RangeError) {
+                throw new RangeError("ISO file is too big (maximum supported file size is 2 GiB)");
+            } else {
+                throw e;
+            }
+        }
+    });
+    return [ptr, len, wasm.exports.memory.buffer.slice(ptr, len)];
+}
+
+function exportFile(filename, data) {
+    const url = URL.createObjectURL(
+        new Blob([data], { type: "application/octet-stream" })
+    );
+    try {
+        const element = document.createElement("a");
+        element.setAttribute("href", url);
+        element.setAttribute("download", filename);
+
+        element.style.display = "none";
+        document.body.appendChild(element);
+        try {
+            element.click();
+        } finally {
+            document.body.removeChild(element);
+        }
+    } finally {
+        URL.revokeObjectURL(url);
+    }
+}
+
+async function run() {
+    const log = document.getElementById("log");
+    while (log.firstChild) {
+        log.removeChild(log.firstChild);
+    }
+
+    let context = {
+        cursor: 0,
+        len: 0,
+        name: "RomHack",
+        errorCount: 0,
     };
-    reader.readAsArrayBuffer(file);
-  });
-  const len = contents.byteLength;
-  const ptr = wasm.exports.alloc(len);
-  const slice = new Uint8Array(wasm.exports.memory.buffer, ptr, len);
-  slice.set(new Uint8Array(contents));
-
-  return [ptr, len, contents];
-}
-
-function exportFile(filename, data) {
-  const url = URL.createObjectURL(
-    new Blob([data], { type: "application/octet-stream" })
-  );
-  try {
-    const element = document.createElement("a");
-    element.setAttribute("href", url);
-    element.setAttribute("download", filename);
-
-    element.style.display = "none";
-    document.body.appendChild(element);
+
+    function write(ptr, len) {
+        const memory = new Uint8Array(context.wasm.exports.memory.buffer);
+        const src = memory.slice(ptr, ptr + len);
+        new Uint8Array(context.buffer).set(src, context.cursor);
+        context.cursor += len;
+        return len;
+    }
+
+    function seek(kind, offset) {
+        if (kind == 0) {
+            context.cursor = offset;
+        } else if (kind == 1) {
+            context.cursor = context.len - offset;
+        } else {
+            context.cursor += offset;
+        }
+        return context.cursor;
+    }
+
+    function countWrite(len) {
+        context.cursor += len;
+        if (context.cursor > context.len) {
+            context.len = context.cursor;
+        }
+        return len;
+    }
+
+    function restart() {
+        context.cursor = 0;
+        context.buffer = new ArrayBuffer(context.len);
+    }
+
+    function setName(ptr, len) {
+        context.name = decodeString(ptr, len);
+    }
+
+    function error(ptr, len) {
+        const message = decodeString(ptr, len);
+        const log = document.getElementById("log");
+        if (context.errorCount == 0) {
+            log.appendChild(document.createElement("br"));
+            const span = document.createElement("span");
+            span.className = "error left";
+            span.appendChild(document.createTextNode("Error"));
+            log.appendChild(span);
+            const span2 = document.createElement("span");
+            span2.appendChild(document.createTextNode(message));
+            log.appendChild(span2);
+            log.appendChild(document.createElement("br"));
+            log.scrollTop = log.scrollHeight;
+        } else {
+            keyValPrint("Caused by", message, "error");
+        }
+        context.errorCount += 1;
+    }
+
+    async function keyValPrintPtr(kind, keyPtr, keyLen, valPtr, valLen) {
+        const key = decodeString(keyPtr, keyLen);
+        const val = decodeString(valPtr, valLen);
+        switch (kind) {
+            case 0:
+                kind = "normal";
+                break;
+            case 1:
+                kind = "warning";
+                break;
+            case 2:
+                kind = "error";
+                break;
+            default:
+                break;
+        }
+        keyValPrint(key, val, kind);
+        await new Promise((resolve) => {
+            setTimeout(() => {
+                resolve();
+            }, 0);
+        });
+    }
+
+    async function keyValPrint(key, val, kind) {
+        if (kind == null) {
+            kind = "normal";
+        }
+        const text = `${key.padStart(12, " ")} ${val}`;
+        console.log(text);
+        const log = document.getElementById("log");
+        const span = document.createElement("span");
+        span.className = `${kind} left`;
+        span.appendChild(document.createTextNode(key));
+        log.appendChild(span);
+        log.appendChild(document.createTextNode(val));
+        log.appendChild(document.createElement("br"));
+        log.scrollTop = log.scrollHeight;
+    }
+
+    function decodeString(ptr, len) {
+        ptr = Number(BigInt.asUintN(32, BigInt(ptr)))
+        const memory = new Uint8Array(context.wasm.exports.memory.buffer);
+        const slice = memory.slice(ptr, ptr + len);
+        return decodeUtf8(slice);
+    }
+
+    compiledModule.catch((e) => { console.error(e);
+        keyValPrint("Error", e.toString(), "error") });
+
+    let wasm = await WebAssembly.instantiate(await compiledModule, {
+        "./romhack_bg.js": {
+            __wbg_keyvalprint_5e5ef5c7eb6e479e: keyValPrintPtr,
+            __wbg_setname_02bdb79cade7c440: setName,
+            __wbg_countwrite_928e00efa24220c3: countWrite,
+            __wbg_countseek_38683a43834f1cc4: seek,
+            __wbg_restart_63db13fd1ed677d1: restart,
+            __wbg_write_587d3269d1025ba1: write,
+            __wbg_seek_7b2147db9ade23b6: seek,
+            __wbg_error_b3f2bb3d1fb25132: error,
+        },
+    });
+    context.wasm = wasm;
+
+    keyValPrint("Opening", "ISO");
+
     try {
-      element.click();
-    } finally {
-      document.body.removeChild(element);
-    }
-  } finally {
-    URL.revokeObjectURL(url);
-  }
-}
-
-async function run() {
-  const log = document.getElementById("log");
-  while (log.firstChild) {
-    log.removeChild(log.firstChild);
-  }
-
-  let context = {
-    cursor: 0,
-    len: 0,
-    name: "RomHack",
-    errorCount: 0,
-  };
-
-  function write(ptr, len) {
-    const memory = new Uint8Array(context.wasm.exports.memory.buffer);
-    const src = memory.slice(ptr, ptr + len);
-    new Uint8Array(context.buffer).set(src, context.cursor);
-    context.cursor += len;
-    return len;
-  }
-
-  function seek(kind, offset) {
-    if (kind == 0) {
-      context.cursor = offset;
-    } else if (kind == 1) {
-      context.cursor = context.len - offset;
-    } else {
-      context.cursor += offset;
-    }
-    return context.cursor;
-  }
-
-  function countWrite(len) {
-    context.cursor += len;
-    if (context.cursor > context.len) {
-      context.len = context.cursor;
-    }
-    return len;
-  }
-
-  function restart() {
-    context.cursor = 0;
-    context.buffer = new ArrayBuffer(context.len);
-  }
-
-  function setName(ptr, len) {
-    context.name = decodeString(ptr, len);
-  }
-
-  function error(ptr, len) {
-    const message = decodeString(ptr, len);
-    const log = document.getElementById("log");
-    if (context.errorCount == 0) {
-      log.appendChild(document.createElement("br"));
-      const span = document.createElement("span");
-      span.className = "error left";
-      span.appendChild(document.createTextNode("Error"));
-      log.appendChild(span);
-      const span2 = document.createElement("span");
-      span2.appendChild(document.createTextNode(message));
-      log.appendChild(span2);
-      log.appendChild(document.createElement("br"));
-      log.scrollTop = log.scrollHeight;
-    } else {
-      keyValPrint("Caused by", message, "error");
-    }
-    context.errorCount += 1;
-  }
-
-  async function keyValPrintPtr(kind, keyPtr, keyLen, valPtr, valLen) {
-    const key = decodeString(keyPtr, keyLen);
-    const val = decodeString(valPtr, valLen);
-    switch (kind) {
-      case 0:
-        kind = "normal";
-        break;
-      case 1:
-        kind = "warning";
-        break;
-      case 2:
-        kind = "error";
-        break;
-      default:
-        break;
-    }
-    keyValPrint(key, val, kind);
-    await new Promise((resolve) => {
-      setTimeout(() => {
-        resolve();
-      }, 0);
-    });
-  }
-
-  async function keyValPrint(key, val, kind) {
-    if (kind == null) {
-      kind = "normal";
-    }
-    const text = `${key.padStart(12, " ")} ${val}`;
-    console.log(text);
-    const log = document.getElementById("log");
-    const span = document.createElement("span");
-    span.className = `${kind} left`;
-    span.appendChild(document.createTextNode(key));
-    log.appendChild(span);
-    log.appendChild(document.createTextNode(val));
-    log.appendChild(document.createElement("br"));
-    log.scrollTop = log.scrollHeight;
-  }
-
-  function decodeString(ptr, len) {
-    const memory = new Uint8Array(context.wasm.exports.memory.buffer);
-    const slice = memory.slice(ptr, ptr + len);
-    return decodeUtf8(slice);
-  }
-
-  let wasm = await WebAssembly.instantiate(await compiledModule, {
-    "./romhack_bg.js": {
-      __wbg_keyvalprint_5e5ef5c7eb6e479e: keyValPrintPtr,
-      __wbg_setname_02bdb79cade7c440: setName,
-      __wbg_countwrite_928e00efa24220c3: countWrite,
-      __wbg_countseek_38683a43834f1cc4: seek,
-      __wbg_restart_63db13fd1ed677d1: restart,
-      __wbg_write_587d3269d1025ba1: write,
-      __wbg_seek_7b2147db9ade23b6: seek,
-      __wbg_error_b3f2bb3d1fb25132: error,
-    },
-  });
-  context.wasm = wasm;
-
-  keyValPrint("Opening", "ISO");
-
-  const isoFile = await allocFile(wasm, "iso");
-  if (isoFile == null) {
-    return;
-  }
-  const [isoPtr, isoLen, isoBuffer] = isoFile;
-
-  let decoder = new TextDecoder("utf-8");
-  let gameCode = decoder.decode(isoBuffer.slice(0, 6));
-
-  let patchUrl;
-  let e = document.getElementById("patch");
-  let selectedVersion = e.options[e.selectedIndex].text;
-
-  switch (gameCode) {
-    case "GZ2E01": {
-      patchUrl = './patches/'+selectedVersion+'-gcn-ntscu.patch';
-      break;
-    }
-    case "GZ2P01": {
-      patchUrl = './patches/'+selectedVersion+'-gcn-pal.patch';
-      break;
-    }
-    case "GZ2J01": {
-      patchUrl = './patches/'+selectedVersion+'-gcn-ntscj.patch';
-      break;
-    }
-    default: {
-      console.error("Not a supported ISO.");
-      return;
-    }
-  }
-
-  keyValPrint("Opening", "Patch");
-
-  const url = patchUrl;
-
-  let patchPtr;
-  let patchLen;
-  let returnVal;
-
-  fetch(url)
-    .then((response) => response.arrayBuffer())
-    .then(function (buffer) {
-      patchLen = buffer.byteLength;
-      patchPtr = wasm.exports.alloc(patchLen);
-      const slice = new Uint8Array(
-        wasm.exports.memory.buffer,
-        patchPtr,
-        patchLen
-      );
-
-      slice.set(new Uint8Array(buffer));
-
-      returnVal = wasm.exports.create_romhack(
-        patchPtr,
-        patchLen,
-        isoPtr,
-        isoLen
-      );
-
-      if (returnVal == 1) {
-        keyValPrint("Downloading", "Rom Hack");
-
-        const { buffer, name } = context;
-        context = null;
-        wasm = null;
-
-        exportFile(`${name}.iso`, buffer);
-
-        keyValPrint("Finished", "");
-      }
-    })
-    .catch((error) => console.error(error));
-}
-=======
-const compiledModule = fetch("romhack_bg.wasm")
-  .then((r) => r.arrayBuffer())
-  .then((b) => WebAssembly.compile(b));
-
-let decodeUtf8;
-if (typeof window["TextDecoder"] === "undefined") {
-  decodeUtf8 = (data) => {
-    var str = "",
-      i;
-
-    for (i = 0; i < data.length; i++) {
-      var value = data[i];
-
-      if (value < 0x80) {
-        str += String.fromCharCode(value);
-      } else if (value > 0xbf && value < 0xe0) {
-        str += String.fromCharCode(
-          ((value & 0x1f) << 6) | (data[i + 1] & 0x3f)
-        );
-        i += 1;
-      } else if (value > 0xdf && value < 0xf0) {
-        str += String.fromCharCode(
-          ((value & 0x0f) << 12) |
-          ((data[i + 1] & 0x3f) << 6) |
-          (data[i + 2] & 0x3f)
-        );
-        i += 2;
-      } else {
-        var charCode =
-          (((value & 0x07) << 18) |
-            ((data[i + 1] & 0x3f) << 12) |
-            ((data[i + 2] & 0x3f) << 6) |
-            (data[i + 3] & 0x3f)) -
-          0x010000;
-
-        str += String.fromCharCode(
-          (charCode >> 10) | 0xd800,
-          (charCode & 0x03ff) | 0xdc00
-        );
-        i += 3;
-      }
-    }
-
-    return str;
-  };
-} else {
-  const decoder = new TextDecoder("UTF-8");
-  decodeUtf8 = (data) => decoder.decode(data);
-}
-
-async function parseFile(file, callback) {
-  return new Promise((resolve, reject) => {
-    var fileSize = file.size;
-    var chunkSize = 128 * 1024 * 1024; // bytes
-    var offset = 0;
-    var chunkReaderBlock = null;
-
-    var readEventHandler = function (evt) {
-      if (evt.target.error == null) {
-        try {
-          callback(evt.target.result, offset);
-        } catch (e) {
-          reject(e);
-          return;
-        }
-        offset += evt.target.result.byteLength;
-      } else {
-        reject(evt.target.error);
+        const isoFile = await allocFile(wasm, "iso")
+            .catch((e) => {
+                console.error(e);
+                keyValPrint("Error", "Unable to allocate space for the ISO", "error");
+                keyValPrint("Caused by", e.message, "error");
+            });
+        if (isoFile == null) {
+            return;
+        }
+        const [isoPtr, isoLen, isoBuffer] = isoFile;
+
+        let decoder = new TextDecoder("utf-8");
+        let gameCode = decoder.decode(isoBuffer.slice(0, 6));
+
+        let patchUrl;
+        let e = document.getElementById("patch");
+        let selectedVersion = e.options[e.selectedIndex].text;
+
+        switch (gameCode) {
+            case "GZ2E01":
+                {
+                    patchUrl = releases.get(selectedVersion).get(selectedVersion + '-gcn-ntscu.patch');
+                    break;
+                }
+            case "GZ2P01":
+                {
+                    patchUrl = releases.get(selectedVersion).get(selectedVersion + '-gcn-pal.patch');
+                    break;
+                }
+            case "GZ2J01":
+                {
+                    patchUrl = releases.get(selectedVersion).get(selectedVersion + '-gcn-ntscj.patch');
+                    break;
+                }
+            case "RZDE01":
+                {
+                    patchUrl = releases.get(selectedVersion).get(selectedVersion + '-wii-ntscu-10.patch');
+                    break;
+                }
+            case "RZDP01":
+                {
+                    patchUrl = releases.get(selectedVersion).get(selectedVersion + '-wii-pal.patch');
+                    break;
+                }
+            default:
+                {
+                    console.error("Not a supported ISO.");
+                    keyValPrint("Error", "Not a supported ISO.", "error");
+                    return;
+                }
+        }
+
+        keyValPrint("Opening", "Patch");
+
+        const proxyurl = "https://cors-anywhere.herokuapp.com/";
+        const url = proxyurl + patchUrl;
+
+        let patchPtr;
+        let patchLen;
+        let returnVal;
+
+        fetch(url)
+            .then((response) => {
+                if (!response.ok) {
+                    console.error(new Error(`${response.url}: ${response.status} - ${response.statusText}`));
+                    throw new Error(`Could not fetch the patch file. [${response.status} (${response.statusText})]`);
+                }
+                return response.arrayBuffer();
+            })
+            .then(function(buffer) {
+                patchLen = buffer.byteLength;
+                patchPtr = wasm.exports.alloc(patchLen);
+                const slice = new Uint8Array(
+                    wasm.exports.memory.buffer,
+                    patchPtr,
+                    patchLen
+                );
+
+                slice.set(new Uint8Array(buffer));
+
+                returnVal = wasm.exports.create_romhack(
+                    patchPtr,
+                    patchLen,
+                    isoPtr,
+                    isoLen
+                );
+                if (returnVal != 1) {
+                    return Promise.reject(new Error(`Could not compile the romhack`));
+                }
+            })
+            .then(() => {
+                if (returnVal == 1) {
+                    keyValPrint("Downloading", "Rom Hack");
+
+                    const { buffer, name } = context;
+                    context = null;
+                    wasm = null;
+
+                    exportFile(`${name}.iso`, buffer);
+
+                    keyValPrint("Finished", "");
+                }
+            })
+            .catch((e) => { console.error(e);
+                keyValPrint("Aborted", e.message, "error") });
+    } catch (e) {
+        keyValPrint("Error", e.message, "error");
         return;
-      }
-      if (offset >= fileSize) {
-        // Done reading file
-        resolve();
-        return;
-      }
-
-      chunkReaderBlock(offset, chunkSize, file);
-    }
-
-    chunkReaderBlock = function (_offset, length, _file) {
-      var r = new FileReader();
-      var blob = _file.slice(_offset, length + _offset);
-      r.onload = readEventHandler;
-      r.onerror = reject;
-      r.readAsArrayBuffer(blob);
-    }
-
-    chunkReaderBlock(offset, chunkSize, file);
-  });
-}
-
-async function allocFile(wasm, elementId) {
-  const files = document.getElementById(elementId).files;
-  if (files.length < 1 || files[0] == null) {
-    throw new Error("No ISO file was provided");
-  }
-  const file = files[0];
-  const len = file.size;
-  const ptr = wasm.exports.alloc(len);
-  await parseFile(file, (chunck, offset) => {
-    try {
-      const slice = new Uint8Array(wasm.exports.memory.buffer, ptr + offset, chunck.byteLength);
-      slice.set(new Uint8Array(chunck));
-    } catch (e) {
-      if (e instanceof RangeError) {
-        throw new RangeError("ISO file is too big (maximum supported file size is 2 GiB)");
-      }
-      else {
-        throw e;
-      }
-    }
-  });
-  return [ptr, len, wasm.exports.memory.buffer.slice(ptr, len)];
-}
-
-function exportFile(filename, data) {
-  const url = URL.createObjectURL(
-    new Blob([data], { type: "application/octet-stream" })
-  );
-  try {
-    const element = document.createElement("a");
-    element.setAttribute("href", url);
-    element.setAttribute("download", filename);
-
-    element.style.display = "none";
-    document.body.appendChild(element);
-    try {
-      element.click();
-    } finally {
-      document.body.removeChild(element);
-    }
-  } finally {
-    URL.revokeObjectURL(url);
-  }
-}
-
-async function run() {
-  const log = document.getElementById("log");
-  while (log.firstChild) {
-    log.removeChild(log.firstChild);
-  }
-
-  let context = {
-    cursor: 0,
-    len: 0,
-    name: "RomHack",
-    errorCount: 0,
-  };
-
-  function write(ptr, len) {
-    const memory = new Uint8Array(context.wasm.exports.memory.buffer);
-    const src = memory.slice(ptr, ptr + len);
-    new Uint8Array(context.buffer).set(src, context.cursor);
-    context.cursor += len;
-    return len;
-  }
-
-  function seek(kind, offset) {
-    if (kind == 0) {
-      context.cursor = offset;
-    } else if (kind == 1) {
-      context.cursor = context.len - offset;
-    } else {
-      context.cursor += offset;
-    }
-    return context.cursor;
-  }
-
-  function countWrite(len) {
-    context.cursor += len;
-    if (context.cursor > context.len) {
-      context.len = context.cursor;
-    }
-    return len;
-  }
-
-  function restart() {
-    context.cursor = 0;
-    context.buffer = new ArrayBuffer(context.len);
-  }
-
-  function setName(ptr, len) {
-    context.name = decodeString(ptr, len);
-  }
-
-  function error(ptr, len) {
-    const message = decodeString(ptr, len);
-    const log = document.getElementById("log");
-    if (context.errorCount == 0) {
-      log.appendChild(document.createElement("br"));
-      const span = document.createElement("span");
-      span.className = "error left";
-      span.appendChild(document.createTextNode("Error"));
-      log.appendChild(span);
-      const span2 = document.createElement("span");
-      span2.appendChild(document.createTextNode(message));
-      log.appendChild(span2);
-      log.appendChild(document.createElement("br"));
-      log.scrollTop = log.scrollHeight;
-    } else {
-      keyValPrint("Caused by", message, "error");
-    }
-    context.errorCount += 1;
-  }
-
-  async function keyValPrintPtr(kind, keyPtr, keyLen, valPtr, valLen) {
-    const key = decodeString(keyPtr, keyLen);
-    const val = decodeString(valPtr, valLen);
-    switch (kind) {
-      case 0:
-        kind = "normal";
-        break;
-      case 1:
-        kind = "warning";
-        break;
-      case 2:
-        kind = "error";
-        break;
-      default:
-        break;
-    }
-    keyValPrint(key, val, kind);
-    await new Promise((resolve) => {
-      setTimeout(() => {
-        resolve();
-      }, 0);
-    });
-  }
-
-  async function keyValPrint(key, val, kind) {
-    if (kind == null) {
-      kind = "normal";
-    }
-    const text = `${key.padStart(12, " ")} ${val}`;
-    console.log(text);
-    const log = document.getElementById("log");
-    const span = document.createElement("span");
-    span.className = `${kind} left`;
-    span.appendChild(document.createTextNode(key));
-    log.appendChild(span);
-    log.appendChild(document.createTextNode(val));
-    log.appendChild(document.createElement("br"));
-    log.scrollTop = log.scrollHeight;
-  }
-
-  function decodeString(ptr, len) {
-    ptr = Number(BigInt.asUintN(32, BigInt(ptr)))
-    const memory = new Uint8Array(context.wasm.exports.memory.buffer);
-    const slice = memory.slice(ptr, ptr + len);
-    return decodeUtf8(slice);
-  }
-
-  compiledModule.catch((e) => { console.error(e); keyValPrint("Error", e.toString(), "error") });
-
-  let wasm = await WebAssembly.instantiate(await compiledModule, {
-    "./romhack_bg.js": {
-      __wbg_keyvalprint_5e5ef5c7eb6e479e: keyValPrintPtr,
-      __wbg_setname_02bdb79cade7c440: setName,
-      __wbg_countwrite_928e00efa24220c3: countWrite,
-      __wbg_countseek_38683a43834f1cc4: seek,
-      __wbg_restart_63db13fd1ed677d1: restart,
-      __wbg_write_587d3269d1025ba1: write,
-      __wbg_seek_7b2147db9ade23b6: seek,
-      __wbg_error_b3f2bb3d1fb25132: error,
-    },
-  });
-  context.wasm = wasm;
-
-  keyValPrint("Opening", "ISO");
-
-  try {
-    const isoFile = await allocFile(wasm, "iso")
-      .catch((e) => {
-        console.error(e);
-        keyValPrint("Error", "Unable to allocate space for the ISO", "error");
-        keyValPrint("Caused by", e.message, "error");
-      });
-    if (isoFile == null) {
-      return;
-    }
-    const [isoPtr, isoLen, isoBuffer] = isoFile;
-
-    let decoder = new TextDecoder("utf-8");
-    let gameCode = decoder.decode(isoBuffer.slice(0, 6));
-
-    let patchUrl;
-    let e = document.getElementById("patch");
-    let selectedVersion = e.options[e.selectedIndex].text;
-
-    switch (gameCode) {
-      case "GZ2E01": {
-        patchUrl = releases.get(selectedVersion).get(selectedVersion + '-gcn-ntscu.patch');
-        break;
-      }
-      case "GZ2P01": {
-        patchUrl = releases.get(selectedVersion).get(selectedVersion + '-gcn-pal.patch');
-        break;
-      }
-      case "GZ2J01": {
-        patchUrl = releases.get(selectedVersion).get(selectedVersion + '-gcn-ntscj.patch');
-        break;
-      }
-      case "RZDE01": {
-        patchUrl = releases.get(selectedVersion).get(selectedVersion + '-wii-ntscu-10.patch');
-        break;
-      }
-      case "RZDP01": {
-        patchUrl = releases.get(selectedVersion).get(selectedVersion + '-wii-pal.patch');
-        break;
-      }
-      default: {
-        console.error("Not a supported ISO.");
-        keyValPrint("Error", "Not a supported ISO.", "error");
-        return;
-      }
-    }
-
-    keyValPrint("Opening", "Patch");
-
-    const proxyurl = "https://cors-anywhere.herokuapp.com/";
-    const url = proxyurl + patchUrl;
-
-    let patchPtr;
-    let patchLen;
-    let returnVal;
-
-    fetch(url)
-      .then((response) => {
-        if (!response.ok) {
-          console.error(new Error(`${response.url}: ${response.status} - ${response.statusText}`));
-          throw new Error(`Could not fetch the patch file. [${response.status} (${response.statusText})]`);
-        }
-        return response.arrayBuffer();
-      })
-      .then(function (buffer) {
-        patchLen = buffer.byteLength;
-        patchPtr = wasm.exports.alloc(patchLen);
-        const slice = new Uint8Array(
-          wasm.exports.memory.buffer,
-          patchPtr,
-          patchLen
-        );
-
-        slice.set(new Uint8Array(buffer));
-
-        returnVal = wasm.exports.create_romhack(
-          patchPtr,
-          patchLen,
-          isoPtr,
-          isoLen
-        );
-        if (returnVal != 1) {
-          return Promise.reject(new Error(`Could not compile the romhack`));
-        }
-      })
-      .then(() => {
-        if (returnVal == 1) {
-          keyValPrint("Downloading", "Rom Hack");
-
-          const { buffer, name } = context;
-          context = null;
-          wasm = null;
-
-          exportFile(`${name}.iso`, buffer);
-
-          keyValPrint("Finished", "");
-        }
-      })
-      .catch((e) => { console.error(e); keyValPrint("Aborted", e.message, "error") });
-  } catch (e) {
-    keyValPrint("Error", e.message, "error");
-    return;
-  }
-}
->>>>>>> 5eac224f
+    }
+}