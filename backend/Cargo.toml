--- conflicted
+++ resolved
@@ -1,4 +1,3 @@
-<<<<<<< HEAD
 [package]
 name = "romhack-backend"
 version = "0.1.0"
@@ -17,24 +16,4 @@
 regex = "1.0.2"
 failure = "0.1.2"
 zip = { version = "0.4.2", default-features = false, features = ["deflate"] }
-=======
-[package]
-name = "romhack-backend"
-version = "0.1.0"
-authors = ["Christopher Serr <christopher.serr@gmail.com>"]
-
-[dependencies]
-rustc-demangle = "0.1.9"
-goblin = { version = "0.0.15", default-features = false, features = ["std", "elf32", "elf64", "archive", "endian_fd"] }
-byteorder = "1.2.4"
-toml = "0.4.6"
-serde_derive = "1.0.70"
-serde = "1.0.70"
-standalone-syn = { version = "0.13.0", default-features = false, features = ["parsing", "derive"] }
-encoding_rs = "0.8.4"
-image = "0.19.0"
-regex = "1.0.2"
-failure = "0.1.2"
-zip = { version = "0.4.2", default-features = false, features = ["deflate"] }
-wii-crypto = { path = "../wii-crypto" }
->>>>>>> 5eac224f
+wii-crypto = { path = "../wii-crypto" }