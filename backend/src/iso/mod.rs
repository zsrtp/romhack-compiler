<<<<<<< HEAD
//! Based on http://www.gc-forever.com/yagcd/chap13.html#sec13
//! and https://github.com/LordNed/WArchive-Tools

use std::path::PathBuf;

pub mod reader;
pub mod virtual_file_system;
pub mod writer;

pub mod consts {
    // DOL_ALIGNMENT and FST_ALIGNMENT are set to 1024 and 256 to match the
    // original ISO. Due to poor documentation of how, and why, these values
    // should or shouldn't be changed we opted to preserve their values since
    // there was no observed benefit of setting them higher, however lower
    // values were not tested.

    pub const OFFSET_DOL_OFFSET: usize = 0x420;
    pub const OFFSET_FST_OFFSET: usize = 0x424;
    pub const OFFSET_FST_SIZE: usize = 0x428;
    pub const HEADER_LENGTH: usize = 0x2440;
    pub const DOL_ALIGNMENT: usize = 1024;
    pub const FST_ALIGNMENT: usize = 256;
}

#[derive(Copy, Clone, PartialEq)]
#[repr(u8)]
enum FstNodeType {
    File = 0,
    Directory = 1,
}

impl Default for FstNodeType {
    fn default() -> Self {
        FstNodeType::File
    }
}

#[derive(Clone, Default)]
struct FstEntry<'a> {
    kind: FstNodeType,
    relative_file_name: &'a str,
    file_offset_parent_dir: usize,
    file_size_next_dir_index: usize,
    file_name_offset: usize,
}

pub enum IsoBuf {
    Raw(Vec<u8>),
    Extracted(PathBuf)
}
=======
//! Based on http://www.gc-forever.com/yagcd/chap13.html#sec13
//! and https://github.com/LordNed/WArchive-Tools

use std::path::PathBuf;

pub mod reader;
pub mod virtual_file_system;
pub mod writer;

pub mod consts {
    // DOL_ALIGNMENT and FST_ALIGNMENT are set to 1024 and 256 to match the
    // original ISO. Due to poor documentation of how, and why, these values
    // should or shouldn't be changed we opted to preserve their values since
    // there was no observed benefit of setting them higher, however lower
    // values were not tested.

    pub const OFFSET_DOL_OFFSET: usize = 0x420;
    pub const OFFSET_FST_OFFSET: usize = 0x424;
    pub const OFFSET_FST_SIZE: usize = 0x428;
    pub const OFFSET_GC_MAGIC: usize = 0x01C;
    pub const OFFSET_WII_MAGIC: usize = 0x018;
    pub const HEADER_LENGTH: usize = 0x2440;
    pub const DOL_ALIGNMENT: usize = 1024;
    pub const FST_ALIGNMENT: usize = 256;
}

#[derive(Copy, Clone, PartialEq)]
#[repr(u8)]
enum FstNodeType {
    File = 0,
    Directory = 1,
}

impl Default for FstNodeType {
    fn default() -> Self {
        FstNodeType::File
    }
}

#[derive(Clone, Default)]
struct FstEntry<'a> {
    kind: FstNodeType,
    relative_file_name: &'a str,
    file_offset_parent_dir: usize,
    file_size_next_dir_index: usize,
    file_name_offset: usize,
}

pub enum IsoBuf {
    Raw(Vec<u8>),
    Extracted(PathBuf)
}
>>>>>>> 5eac224f
<|MERGE_RESOLUTION|>--- conflicted
+++ resolved
@@ -1,55 +1,3 @@
-<<<<<<< HEAD
-//! Based on http://www.gc-forever.com/yagcd/chap13.html#sec13
-//! and https://github.com/LordNed/WArchive-Tools
-
-use std::path::PathBuf;
-
-pub mod reader;
-pub mod virtual_file_system;
-pub mod writer;
-
-pub mod consts {
-    // DOL_ALIGNMENT and FST_ALIGNMENT are set to 1024 and 256 to match the
-    // original ISO. Due to poor documentation of how, and why, these values
-    // should or shouldn't be changed we opted to preserve their values since
-    // there was no observed benefit of setting them higher, however lower
-    // values were not tested.
-
-    pub const OFFSET_DOL_OFFSET: usize = 0x420;
-    pub const OFFSET_FST_OFFSET: usize = 0x424;
-    pub const OFFSET_FST_SIZE: usize = 0x428;
-    pub const HEADER_LENGTH: usize = 0x2440;
-    pub const DOL_ALIGNMENT: usize = 1024;
-    pub const FST_ALIGNMENT: usize = 256;
-}
-
-#[derive(Copy, Clone, PartialEq)]
-#[repr(u8)]
-enum FstNodeType {
-    File = 0,
-    Directory = 1,
-}
-
-impl Default for FstNodeType {
-    fn default() -> Self {
-        FstNodeType::File
-    }
-}
-
-#[derive(Clone, Default)]
-struct FstEntry<'a> {
-    kind: FstNodeType,
-    relative_file_name: &'a str,
-    file_offset_parent_dir: usize,
-    file_size_next_dir_index: usize,
-    file_name_offset: usize,
-}
-
-pub enum IsoBuf {
-    Raw(Vec<u8>),
-    Extracted(PathBuf)
-}
-=======
 //! Based on http://www.gc-forever.com/yagcd/chap13.html#sec13
 //! and https://github.com/LordNed/WArchive-Tools
 
@@ -101,5 +49,4 @@
 pub enum IsoBuf {
     Raw(Vec<u8>),
     Extracted(PathBuf)
-}
->>>>>>> 5eac224f
+}