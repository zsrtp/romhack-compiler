<<<<<<< HEAD
use super::virtual_file_system::{Directory, Node};
use super::{consts::*, FstEntry, FstNodeType};
use byteorder::{WriteBytesExt, BE};
use failure::{err_msg, Error, ResultExt};
use std::io::{Seek, SeekFrom, Write};
use std::path::{PathBuf};
use std::fs;

pub fn write_iso<W>(mut writer: W, root: &Directory) -> Result<(), Error>
where
    W: Write + Seek,
{
    let (sys_index, sys_dir) = root
        .children
        .iter()
        .enumerate()
        .filter_map(|(i, c)| c.as_directory().map(|d| (i, d)))
        .find(|&(_, d)| d.name == "&&systemdata")
        .ok_or_else(|| err_msg("The virtual file system contains no &&systemdata folder"))?;

    let header = sys_dir
        .children
        .iter()
        .filter_map(|c| c.as_file())
        .find(|f| f.name == "iso.hdr")
        .ok_or_else(|| err_msg("The &&systemdata folder contains no iso.hdr"))?;
    writer.write_all(&header.data)?;

    let apploader = sys_dir
        .children
        .iter()
        .filter_map(|c| c.as_file())
        .find(|f| f.name == "AppLoader.ldr")
        .ok_or_else(|| err_msg("The &&systemdata folder contains no AppLoader.ldr"))?;
    writer.write_all(&apploader.data)?;

    let dol_offset_without_padding = header.data.len() + apploader.data.len();
    let dol_offset =
        (dol_offset_without_padding + (DOL_ALIGNMENT - 1)) / DOL_ALIGNMENT * DOL_ALIGNMENT;

    for _ in dol_offset_without_padding..dol_offset {
        writer.write_all(&[0])?;
    }

    let dol = sys_dir
        .children
        .iter()
        .filter_map(|c| c.as_file())
        .find(|f| f.name.ends_with(".dol"))
        .ok_or_else(|| err_msg("The &&systemdata folder contains no dol file"))?;
    writer.write_all(&dol.data)?;

    let fst_list_offset_without_padding = dol_offset + dol.data.len();
    let fst_list_offset =
        (fst_list_offset_without_padding + (FST_ALIGNMENT - 1)) / FST_ALIGNMENT * FST_ALIGNMENT;

    for _ in fst_list_offset_without_padding..fst_list_offset {
        writer.write_all(&[0])?;
    }

    let mut fst_len = 12;
    for (_, node) in root
        .children
        .iter()
        .enumerate()
        .filter(|&(i, _)| i != sys_index)
    {
        fst_len = calculate_fst_len(fst_len, node);
    }

    for _ in 0..fst_len {
        // TODO Seems suboptimal
        // Should not be a problem with BufWriter though
        writer.write_all(&[0])?;
    }

    let root_fst = FstEntry {
        kind: FstNodeType::Directory,
        ..Default::default()
    };

    // Placeholder FST entry for the root
    let mut output_fst = vec![root_fst];
    let mut fst_name_bank = Vec::new();

    for (_, node) in root
        .children
        .iter()
        .enumerate()
        .filter(|&(i, _)| i != sys_index)
    {
        do_output_prep(node, &mut output_fst, &mut fst_name_bank, &mut writer, 0)?;
    }

    // Add actual root FST entry
    output_fst[0].file_size_next_dir_index = output_fst.len();

    writer.seek(SeekFrom::Start(fst_list_offset as u64))?;

    for entry in &output_fst {
        writer.write_u8(entry.kind as u8)?;
        writer.write_u8(0)?;
        writer.write_u16::<BE>(entry.file_name_offset as u16)?;
        writer.write_i32::<BE>(entry.file_offset_parent_dir as i32)?;
        writer.write_i32::<BE>(entry.file_size_next_dir_index as i32)?;
    }

    writer.write_all(&fst_name_bank)?;

    writer.seek(SeekFrom::Start(OFFSET_DOL_OFFSET as u64))?;
    writer.write_u32::<BE>(dol_offset as u32)?;
    writer.write_u32::<BE>(fst_list_offset as u32)?;
    writer.write_u32::<BE>(fst_len as u32)?;
    writer.write_u32::<BE>(fst_len as u32)?;

    Ok(())
}

pub fn write_fs<'a>(path: PathBuf, root: &Directory<'a>) -> Result<(), Error> {
    let path = path.clone();
    fs::create_dir_all(&path)?;
    let mut exculded_index: Vec<usize> = Vec::new();

    let (root_index, root_dir, _) = write_data_dir(None, "&&rootdata", root, &path)?;
    exculded_index.push(root_index);
    if root.children.iter().map(|child| child.name()).collect::<Vec<&String>>().contains(&&String::from("&&rootdata")) {
        for (_, node) in root_dir
            .children
            .iter()
            .enumerate()
        {
            write_files_recursive(node, &path)?;
        }
    }

    if root.children.iter().map(|child| child.name()).collect::<Vec<&String>>().contains(&&String::from("&&systemdata")) {
        let (sys_index, sys_dir, sys_path) = write_data_dir(Some("sys"), "&&systemdata", root, &path)?;
        exculded_index.push(sys_index);

        write_data_file(&sys_path, "boot.bin", "iso.hdr", &sys_dir)?;
        write_data_file(&sys_path, "apploader.img", "AppLoader.ldr", &sys_dir)?;
        write_data_file(&sys_path, "main.dol", "Start.dol", &sys_dir)?;
        write_data_file(&sys_path, "fst.bin", "Game.toc", &sys_dir)?;
        write_data_file(&sys_path, "bi2.bin", "bi2.bin", &sys_dir)?;
    }

    if root.children.iter().map(|child| child.name()).collect::<Vec<&String>>().contains(&&String::from("&&discdata")) {
        let (disc_index, disc_dir, disc_path) = write_data_dir(Some("disc"), "&&discdata", root, &path)?;
        exculded_index.push(disc_index);

        for (_, sub_node) in disc_dir
            .children
            .iter()
            .enumerate()
        {
            write_files_recursive(sub_node, &disc_path)?;
        }
    }

    let mut files_path = path.clone();
    files_path.push("files");
    fs::create_dir_all(&files_path)?;
    for (_, node) in root
        .children
        .iter()
        .enumerate()
        .filter(|&(i, _)| !exculded_index.contains(&i))
    {
        write_files_recursive(node, &files_path)?;
    }

    Ok(())
}

fn write_data_dir<'a>(dir_fs_name: Option<&str>, dir_given_name: &str, parent_dir: &'a Directory<'a>, path: &PathBuf) -> Result<(usize, &'a Directory<'a>, PathBuf), Error> {
    let (dir_index, dir) = parent_dir
        .children
        .iter()
        .enumerate()
        .filter_map(|(i, c)| c.as_directory().map(|d| (i, d)))
        .find(|&(_, d)| d.name == dir_given_name)
        .ok_or_else(|| err_msg(format!("The {} folder contains no {}", parent_dir.name, dir_given_name)))?;
    let mut dir_path = path.clone();
    if let Some(dir_fs_name) = dir_fs_name {
        dir_path.push(dir_fs_name);
        fs::create_dir_all(&dir_path)?;
    }
    Ok((dir_index, dir, dir_path))
}

fn write_data_file(dir_path: &PathBuf, fs_name: &str, given_name: &str, dir: &Directory) -> Result<(), Error> {
    let file = dir
        .children
        .iter()
        .filter_map(|c| c.as_file())
        .find(|f| f.name == given_name)
        .ok_or_else(|| err_msg(format!("The {} folder contains no {}", dir.name, given_name)))?;
    let mut file_path = dir_path.clone();
    file_path.push(fs_name);
    fs::File::create(&file_path).context(format!("Couldn't open file \"{:?}\"", file_path.to_str()))?
        .write(&file.data).context(format!("Couldn't write to file \"{:?}\"", file_path.to_str()))?;
    Ok(())
}

fn calculate_fst_len(mut cur_value: usize, node: &Node) -> usize {
    match *node {
        Node::Directory(ref dir) => {
            cur_value += 12 + dir.name.len() + 1;

            for child in &dir.children {
                cur_value = calculate_fst_len(cur_value, child);
            }
        }
        Node::File(ref file) => {
            cur_value += 12 + file.name.len() + 1;
        }
    }
    cur_value
}

fn do_output_prep<W>(
    node: &Node,
    output_fst: &mut Vec<FstEntry>,
    fst_name_bank: &mut Vec<u8>,
    writer: &mut W,
    mut cur_parent_dir_index: usize,
) -> Result<(), Error>
where
    W: Write + Seek,
{
    match *node {
        Node::Directory(ref dir) => {
            let fst_ent = FstEntry {
                kind: FstNodeType::Directory,
                file_name_offset: fst_name_bank.len(),
                file_offset_parent_dir: cur_parent_dir_index,
                ..Default::default()
            };

            fst_name_bank.extend_from_slice(dir.name.as_bytes());
            fst_name_bank.push(0);

            cur_parent_dir_index = output_fst.len();

            let this_dir_index = cur_parent_dir_index;

            output_fst.push(fst_ent); // Placeholder for this dir

            for child in &dir.children {
                do_output_prep(
                    child,
                    output_fst,
                    fst_name_bank,
                    writer,
                    cur_parent_dir_index,
                )?;
            }

            let dir_end_index = output_fst.len();
            output_fst[this_dir_index].file_size_next_dir_index = dir_end_index;
        }
        Node::File(ref file) => {
            let mut fst_ent = FstEntry {
                kind: FstNodeType::File,
                file_size_next_dir_index: file.data.len(),
                file_name_offset: fst_name_bank.len(),
                ..Default::default()
            };

            fst_name_bank.extend_from_slice(file.name.as_bytes());
            fst_name_bank.push(0);

            let pos = writer.seek(SeekFrom::Current(0))?;
            let new_pos = pos + (32 - (pos % 32)) % 32;
            writer.seek(SeekFrom::Start(new_pos))?;

            fst_ent.file_offset_parent_dir = new_pos as usize;

            writer.write_all(&file.data)?;

            for _ in 0..(32 - (file.data.len() % 32)) % 32 {
                writer.write_all(&[0])?;
            }

            output_fst.push(fst_ent);
        }
    }

    Ok(())
}

fn write_files_recursive(
    node: &Node,
    parent_path: &PathBuf
) -> Result<(), Error>
{
    match *node {
        Node::Directory(ref dir) => {
            let mut dir_path = parent_path.clone();
            dir_path.push(&dir.name);
            if !dir_path.exists() {
                fs::create_dir_all(&dir_path).context(format!("Couldn't create directory \"{:?}\"", dir_path.to_str()))?;
            }
            for (_, sub_node) in dir
                .children
                .iter()
                .enumerate()
            {
                write_files_recursive(sub_node, &dir_path)?;
            }
        }
        Node::File(ref file) => {
            let mut file_path = parent_path.clone();
            file_path.push(&file.name);
            fs::File::create(&file_path).context(format!("Couldn't open file \"{:?}\"", file_path.to_str()))?
                .write(&file.data).context(format!("Couldn't write to file \"{:?}\"", file_path.to_str()))?;
        }
    }
    Ok(())
=======
use super::virtual_file_system::{Directory, Node, File};
use super::{consts::*, FstEntry, FstNodeType};
use byteorder::{WriteBytesExt, BE};
use failure::{err_msg, Error};
use std::io::{Seek, SeekFrom, Write};

pub fn write_iso<W>(mut writer: &mut W, root: &Directory) -> Result<(), Error>
where
    W: Write + Seek,
{
    let is_wii = root.is_wii_iso();
    let (sys_index, sys_dir) = root
        .children
        .iter()
        .enumerate()
        .filter_map(|(i, c)| c.as_directory().map(|d| (i, d)))
        .find(|&(_, d)| d.name == "&&systemdata")
        .ok_or_else(|| err_msg("The virtual file system contains no &&systemdata folder"))?;

    let header = fetch_file(sys_dir, "iso.hdr".to_string())?;
    writer.write_all(&header.data)?;

    let apploader = fetch_file(sys_dir, "AppLoader.ldr".to_string())?;
    writer.write_all(&apploader.data)?;

    let dol_offset_without_padding = header.data.len() + apploader.data.len();
    let dol_offset =
        (dol_offset_without_padding + (DOL_ALIGNMENT - 1)) / DOL_ALIGNMENT * DOL_ALIGNMENT;

    for _ in dol_offset_without_padding..dol_offset {
        writer.write_all(&[0])?;
    }

    let dol = fetch_file_predicate(sys_dir, |f| f.name.ends_with(".dol"))?;
    writer.write_all(&dol.data)?;

    let fst_list_offset_without_padding = dol_offset + dol.data.len();
    let fst_list_offset =
        (fst_list_offset_without_padding + (FST_ALIGNMENT - 1)) / FST_ALIGNMENT * FST_ALIGNMENT;

    for _ in fst_list_offset_without_padding..fst_list_offset {
        writer.write_all(&[0])?;
    }

    let mut fst_len = 12;
    for (_, node) in root
        .children
        .iter()
        .enumerate()
        .filter(|&(i, _)| i != sys_index)
    {
        fst_len = calculate_fst_len(fst_len, node);
    }

    for _ in 0..fst_len {
        // TODO Seems suboptimal
        // Should not be a problem with BufWriter though
        writer.write_all(&[0])?;
    }

    let root_fst = FstEntry {
        kind: FstNodeType::Directory,
        ..Default::default()
    };

    // Placeholder FST entry for the root
    let mut output_fst = vec![root_fst];
    let mut fst_name_bank = Vec::new();

    for (_, node) in root
        .children
        .iter()
        .enumerate()
        .filter(|&(i, _)| i != sys_index)
    {
        do_output_prep(node, &mut output_fst, &mut fst_name_bank, &mut writer, 0)?;
    }

    // Add actual root FST entry
    output_fst[0].file_size_next_dir_index = output_fst.len();

    writer.seek(SeekFrom::Start((fst_list_offset) as u64))?;

    for entry in &output_fst {
        writer.write_u8(entry.kind as u8)?;
        writer.write_u8(0)?;
        writer.write_u16::<BE>(entry.file_name_offset as u16)?;
        writer.write_i32::<BE>((entry.file_offset_parent_dir >> if is_wii {2} else {0}) as i32)?;
        writer.write_i32::<BE>(entry.file_size_next_dir_index as i32)?;
    }

    writer.write_all(&fst_name_bank)?;

    writer.seek(SeekFrom::Start((OFFSET_DOL_OFFSET) as u64))?;
    writer.write_u32::<BE>((dol_offset >> if is_wii {2} else {0}) as u32)?;
    writer.write_u32::<BE>((fst_list_offset >> if is_wii {2} else {0}) as u32)?;
    writer.write_u32::<BE>(fst_len as u32)?;
    writer.write_u32::<BE>(fst_len as u32)?;

    Ok(())
}

fn calculate_fst_len(mut cur_value: usize, node: &Node) -> usize {
    match *node {
        Node::Directory(ref dir) => {
            cur_value += 12 + dir.name.len() + 1;

            for child in &dir.children {
                cur_value = calculate_fst_len(cur_value, child);
            }
        }
        Node::File(ref file) => {
            cur_value += 12 + file.name.len() + 1;
        }
    }
    cur_value
}

fn do_output_prep<W>(
    node: &Node,
    output_fst: &mut Vec<FstEntry>,
    fst_name_bank: &mut Vec<u8>,
    writer: &mut W,
    mut cur_parent_dir_index: usize,
) -> Result<(), Error>
where
    W: Write + Seek,
{
    match *node {
        Node::Directory(ref dir) => {
            let fst_ent = FstEntry {
                kind: FstNodeType::Directory,
                file_name_offset: fst_name_bank.len(),
                file_offset_parent_dir: cur_parent_dir_index,
                ..Default::default()
            };

            fst_name_bank.extend_from_slice(dir.name.as_bytes());
            fst_name_bank.push(0);

            cur_parent_dir_index = output_fst.len();

            let this_dir_index = cur_parent_dir_index;

            output_fst.push(fst_ent); // Placeholder for this dir

            for child in &dir.children {
                do_output_prep(
                    child,
                    output_fst,
                    fst_name_bank,
                    writer,
                    cur_parent_dir_index,
                )?;
            }

            let dir_end_index = output_fst.len();
            output_fst[this_dir_index].file_size_next_dir_index = dir_end_index;
        }
        Node::File(ref file) => {
            let mut fst_ent = FstEntry {
                kind: FstNodeType::File,
                file_size_next_dir_index: file.data.len(),
                file_name_offset: fst_name_bank.len(),
                ..Default::default()
            };

            fst_name_bank.extend_from_slice(file.name.as_bytes());
            fst_name_bank.push(0);

            let pos = writer.seek(SeekFrom::Current(0))?;
            let new_pos = pos + (32 - (pos % 32)) % 32;
            writer.seek(SeekFrom::Start(new_pos))?;

            fst_ent.file_offset_parent_dir = new_pos as usize;

            writer.write_all(&file.data)?;

            for _ in 0..(32 - (file.data.len() % 32)) % 32 {
                writer.write_all(&[0])?;
            }

            output_fst.push(fst_ent);
        }
    }

    Ok(())
}

fn fetch_file_predicate<'a, 'b, P>(dir: &'b Directory<'a>, predicate: P) -> Result<&'b File<'a>, failure::Error>
    where
    P: FnMut(&&File) -> bool,
{
    dir.children
       .iter()
       .filter_map(|c| c.as_file())
       .find(predicate)
       .ok_or_else(|| err_msg(format!("The {} folder contains no file corresponding to the given predicate", dir.name)))
}

fn fetch_file<'a, 'b>(dir: &'b Directory<'a>, name: String) -> Result<&'b File<'a>, failure::Error> {
    fetch_file_predicate(dir, |f| f.name == name)
        .or(Err(err_msg(format!("The {} folder contains no {}", dir.name, name))))
>>>>>>> 5eac224f
}<|MERGE_RESOLUTION|>--- conflicted
+++ resolved
@@ -1,526 +1,204 @@
-<<<<<<< HEAD
-use super::virtual_file_system::{Directory, Node};
-use super::{consts::*, FstEntry, FstNodeType};
-use byteorder::{WriteBytesExt, BE};
-use failure::{err_msg, Error, ResultExt};
-use std::io::{Seek, SeekFrom, Write};
-use std::path::{PathBuf};
-use std::fs;
-
-pub fn write_iso<W>(mut writer: W, root: &Directory) -> Result<(), Error>
-where
-    W: Write + Seek,
-{
-    let (sys_index, sys_dir) = root
-        .children
-        .iter()
-        .enumerate()
-        .filter_map(|(i, c)| c.as_directory().map(|d| (i, d)))
-        .find(|&(_, d)| d.name == "&&systemdata")
-        .ok_or_else(|| err_msg("The virtual file system contains no &&systemdata folder"))?;
-
-    let header = sys_dir
-        .children
-        .iter()
-        .filter_map(|c| c.as_file())
-        .find(|f| f.name == "iso.hdr")
-        .ok_or_else(|| err_msg("The &&systemdata folder contains no iso.hdr"))?;
-    writer.write_all(&header.data)?;
-
-    let apploader = sys_dir
-        .children
-        .iter()
-        .filter_map(|c| c.as_file())
-        .find(|f| f.name == "AppLoader.ldr")
-        .ok_or_else(|| err_msg("The &&systemdata folder contains no AppLoader.ldr"))?;
-    writer.write_all(&apploader.data)?;
-
-    let dol_offset_without_padding = header.data.len() + apploader.data.len();
-    let dol_offset =
-        (dol_offset_without_padding + (DOL_ALIGNMENT - 1)) / DOL_ALIGNMENT * DOL_ALIGNMENT;
-
-    for _ in dol_offset_without_padding..dol_offset {
-        writer.write_all(&[0])?;
-    }
-
-    let dol = sys_dir
-        .children
-        .iter()
-        .filter_map(|c| c.as_file())
-        .find(|f| f.name.ends_with(".dol"))
-        .ok_or_else(|| err_msg("The &&systemdata folder contains no dol file"))?;
-    writer.write_all(&dol.data)?;
-
-    let fst_list_offset_without_padding = dol_offset + dol.data.len();
-    let fst_list_offset =
-        (fst_list_offset_without_padding + (FST_ALIGNMENT - 1)) / FST_ALIGNMENT * FST_ALIGNMENT;
-
-    for _ in fst_list_offset_without_padding..fst_list_offset {
-        writer.write_all(&[0])?;
-    }
-
-    let mut fst_len = 12;
-    for (_, node) in root
-        .children
-        .iter()
-        .enumerate()
-        .filter(|&(i, _)| i != sys_index)
-    {
-        fst_len = calculate_fst_len(fst_len, node);
-    }
-
-    for _ in 0..fst_len {
-        // TODO Seems suboptimal
-        // Should not be a problem with BufWriter though
-        writer.write_all(&[0])?;
-    }
-
-    let root_fst = FstEntry {
-        kind: FstNodeType::Directory,
-        ..Default::default()
-    };
-
-    // Placeholder FST entry for the root
-    let mut output_fst = vec![root_fst];
-    let mut fst_name_bank = Vec::new();
-
-    for (_, node) in root
-        .children
-        .iter()
-        .enumerate()
-        .filter(|&(i, _)| i != sys_index)
-    {
-        do_output_prep(node, &mut output_fst, &mut fst_name_bank, &mut writer, 0)?;
-    }
-
-    // Add actual root FST entry
-    output_fst[0].file_size_next_dir_index = output_fst.len();
-
-    writer.seek(SeekFrom::Start(fst_list_offset as u64))?;
-
-    for entry in &output_fst {
-        writer.write_u8(entry.kind as u8)?;
-        writer.write_u8(0)?;
-        writer.write_u16::<BE>(entry.file_name_offset as u16)?;
-        writer.write_i32::<BE>(entry.file_offset_parent_dir as i32)?;
-        writer.write_i32::<BE>(entry.file_size_next_dir_index as i32)?;
-    }
-
-    writer.write_all(&fst_name_bank)?;
-
-    writer.seek(SeekFrom::Start(OFFSET_DOL_OFFSET as u64))?;
-    writer.write_u32::<BE>(dol_offset as u32)?;
-    writer.write_u32::<BE>(fst_list_offset as u32)?;
-    writer.write_u32::<BE>(fst_len as u32)?;
-    writer.write_u32::<BE>(fst_len as u32)?;
-
-    Ok(())
-}
-
-pub fn write_fs<'a>(path: PathBuf, root: &Directory<'a>) -> Result<(), Error> {
-    let path = path.clone();
-    fs::create_dir_all(&path)?;
-    let mut exculded_index: Vec<usize> = Vec::new();
-
-    let (root_index, root_dir, _) = write_data_dir(None, "&&rootdata", root, &path)?;
-    exculded_index.push(root_index);
-    if root.children.iter().map(|child| child.name()).collect::<Vec<&String>>().contains(&&String::from("&&rootdata")) {
-        for (_, node) in root_dir
-            .children
-            .iter()
-            .enumerate()
-        {
-            write_files_recursive(node, &path)?;
-        }
-    }
-
-    if root.children.iter().map(|child| child.name()).collect::<Vec<&String>>().contains(&&String::from("&&systemdata")) {
-        let (sys_index, sys_dir, sys_path) = write_data_dir(Some("sys"), "&&systemdata", root, &path)?;
-        exculded_index.push(sys_index);
-
-        write_data_file(&sys_path, "boot.bin", "iso.hdr", &sys_dir)?;
-        write_data_file(&sys_path, "apploader.img", "AppLoader.ldr", &sys_dir)?;
-        write_data_file(&sys_path, "main.dol", "Start.dol", &sys_dir)?;
-        write_data_file(&sys_path, "fst.bin", "Game.toc", &sys_dir)?;
-        write_data_file(&sys_path, "bi2.bin", "bi2.bin", &sys_dir)?;
-    }
-
-    if root.children.iter().map(|child| child.name()).collect::<Vec<&String>>().contains(&&String::from("&&discdata")) {
-        let (disc_index, disc_dir, disc_path) = write_data_dir(Some("disc"), "&&discdata", root, &path)?;
-        exculded_index.push(disc_index);
-
-        for (_, sub_node) in disc_dir
-            .children
-            .iter()
-            .enumerate()
-        {
-            write_files_recursive(sub_node, &disc_path)?;
-        }
-    }
-
-    let mut files_path = path.clone();
-    files_path.push("files");
-    fs::create_dir_all(&files_path)?;
-    for (_, node) in root
-        .children
-        .iter()
-        .enumerate()
-        .filter(|&(i, _)| !exculded_index.contains(&i))
-    {
-        write_files_recursive(node, &files_path)?;
-    }
-
-    Ok(())
-}
-
-fn write_data_dir<'a>(dir_fs_name: Option<&str>, dir_given_name: &str, parent_dir: &'a Directory<'a>, path: &PathBuf) -> Result<(usize, &'a Directory<'a>, PathBuf), Error> {
-    let (dir_index, dir) = parent_dir
-        .children
-        .iter()
-        .enumerate()
-        .filter_map(|(i, c)| c.as_directory().map(|d| (i, d)))
-        .find(|&(_, d)| d.name == dir_given_name)
-        .ok_or_else(|| err_msg(format!("The {} folder contains no {}", parent_dir.name, dir_given_name)))?;
-    let mut dir_path = path.clone();
-    if let Some(dir_fs_name) = dir_fs_name {
-        dir_path.push(dir_fs_name);
-        fs::create_dir_all(&dir_path)?;
-    }
-    Ok((dir_index, dir, dir_path))
-}
-
-fn write_data_file(dir_path: &PathBuf, fs_name: &str, given_name: &str, dir: &Directory) -> Result<(), Error> {
-    let file = dir
-        .children
-        .iter()
-        .filter_map(|c| c.as_file())
-        .find(|f| f.name == given_name)
-        .ok_or_else(|| err_msg(format!("The {} folder contains no {}", dir.name, given_name)))?;
-    let mut file_path = dir_path.clone();
-    file_path.push(fs_name);
-    fs::File::create(&file_path).context(format!("Couldn't open file \"{:?}\"", file_path.to_str()))?
-        .write(&file.data).context(format!("Couldn't write to file \"{:?}\"", file_path.to_str()))?;
-    Ok(())
-}
-
-fn calculate_fst_len(mut cur_value: usize, node: &Node) -> usize {
-    match *node {
-        Node::Directory(ref dir) => {
-            cur_value += 12 + dir.name.len() + 1;
-
-            for child in &dir.children {
-                cur_value = calculate_fst_len(cur_value, child);
-            }
-        }
-        Node::File(ref file) => {
-            cur_value += 12 + file.name.len() + 1;
-        }
-    }
-    cur_value
-}
-
-fn do_output_prep<W>(
-    node: &Node,
-    output_fst: &mut Vec<FstEntry>,
-    fst_name_bank: &mut Vec<u8>,
-    writer: &mut W,
-    mut cur_parent_dir_index: usize,
-) -> Result<(), Error>
-where
-    W: Write + Seek,
-{
-    match *node {
-        Node::Directory(ref dir) => {
-            let fst_ent = FstEntry {
-                kind: FstNodeType::Directory,
-                file_name_offset: fst_name_bank.len(),
-                file_offset_parent_dir: cur_parent_dir_index,
-                ..Default::default()
-            };
-
-            fst_name_bank.extend_from_slice(dir.name.as_bytes());
-            fst_name_bank.push(0);
-
-            cur_parent_dir_index = output_fst.len();
-
-            let this_dir_index = cur_parent_dir_index;
-
-            output_fst.push(fst_ent); // Placeholder for this dir
-
-            for child in &dir.children {
-                do_output_prep(
-                    child,
-                    output_fst,
-                    fst_name_bank,
-                    writer,
-                    cur_parent_dir_index,
-                )?;
-            }
-
-            let dir_end_index = output_fst.len();
-            output_fst[this_dir_index].file_size_next_dir_index = dir_end_index;
-        }
-        Node::File(ref file) => {
-            let mut fst_ent = FstEntry {
-                kind: FstNodeType::File,
-                file_size_next_dir_index: file.data.len(),
-                file_name_offset: fst_name_bank.len(),
-                ..Default::default()
-            };
-
-            fst_name_bank.extend_from_slice(file.name.as_bytes());
-            fst_name_bank.push(0);
-
-            let pos = writer.seek(SeekFrom::Current(0))?;
-            let new_pos = pos + (32 - (pos % 32)) % 32;
-            writer.seek(SeekFrom::Start(new_pos))?;
-
-            fst_ent.file_offset_parent_dir = new_pos as usize;
-
-            writer.write_all(&file.data)?;
-
-            for _ in 0..(32 - (file.data.len() % 32)) % 32 {
-                writer.write_all(&[0])?;
-            }
-
-            output_fst.push(fst_ent);
-        }
-    }
-
-    Ok(())
-}
-
-fn write_files_recursive(
-    node: &Node,
-    parent_path: &PathBuf
-) -> Result<(), Error>
-{
-    match *node {
-        Node::Directory(ref dir) => {
-            let mut dir_path = parent_path.clone();
-            dir_path.push(&dir.name);
-            if !dir_path.exists() {
-                fs::create_dir_all(&dir_path).context(format!("Couldn't create directory \"{:?}\"", dir_path.to_str()))?;
-            }
-            for (_, sub_node) in dir
-                .children
-                .iter()
-                .enumerate()
-            {
-                write_files_recursive(sub_node, &dir_path)?;
-            }
-        }
-        Node::File(ref file) => {
-            let mut file_path = parent_path.clone();
-            file_path.push(&file.name);
-            fs::File::create(&file_path).context(format!("Couldn't open file \"{:?}\"", file_path.to_str()))?
-                .write(&file.data).context(format!("Couldn't write to file \"{:?}\"", file_path.to_str()))?;
-        }
-    }
-    Ok(())
-=======
-use super::virtual_file_system::{Directory, Node, File};
-use super::{consts::*, FstEntry, FstNodeType};
-use byteorder::{WriteBytesExt, BE};
-use failure::{err_msg, Error};
-use std::io::{Seek, SeekFrom, Write};
-
-pub fn write_iso<W>(mut writer: &mut W, root: &Directory) -> Result<(), Error>
-where
-    W: Write + Seek,
-{
-    let is_wii = root.is_wii_iso();
-    let (sys_index, sys_dir) = root
-        .children
-        .iter()
-        .enumerate()
-        .filter_map(|(i, c)| c.as_directory().map(|d| (i, d)))
-        .find(|&(_, d)| d.name == "&&systemdata")
-        .ok_or_else(|| err_msg("The virtual file system contains no &&systemdata folder"))?;
-
-    let header = fetch_file(sys_dir, "iso.hdr".to_string())?;
-    writer.write_all(&header.data)?;
-
-    let apploader = fetch_file(sys_dir, "AppLoader.ldr".to_string())?;
-    writer.write_all(&apploader.data)?;
-
-    let dol_offset_without_padding = header.data.len() + apploader.data.len();
-    let dol_offset =
-        (dol_offset_without_padding + (DOL_ALIGNMENT - 1)) / DOL_ALIGNMENT * DOL_ALIGNMENT;
-
-    for _ in dol_offset_without_padding..dol_offset {
-        writer.write_all(&[0])?;
-    }
-
-    let dol = fetch_file_predicate(sys_dir, |f| f.name.ends_with(".dol"))?;
-    writer.write_all(&dol.data)?;
-
-    let fst_list_offset_without_padding = dol_offset + dol.data.len();
-    let fst_list_offset =
-        (fst_list_offset_without_padding + (FST_ALIGNMENT - 1)) / FST_ALIGNMENT * FST_ALIGNMENT;
-
-    for _ in fst_list_offset_without_padding..fst_list_offset {
-        writer.write_all(&[0])?;
-    }
-
-    let mut fst_len = 12;
-    for (_, node) in root
-        .children
-        .iter()
-        .enumerate()
-        .filter(|&(i, _)| i != sys_index)
-    {
-        fst_len = calculate_fst_len(fst_len, node);
-    }
-
-    for _ in 0..fst_len {
-        // TODO Seems suboptimal
-        // Should not be a problem with BufWriter though
-        writer.write_all(&[0])?;
-    }
-
-    let root_fst = FstEntry {
-        kind: FstNodeType::Directory,
-        ..Default::default()
-    };
-
-    // Placeholder FST entry for the root
-    let mut output_fst = vec![root_fst];
-    let mut fst_name_bank = Vec::new();
-
-    for (_, node) in root
-        .children
-        .iter()
-        .enumerate()
-        .filter(|&(i, _)| i != sys_index)
-    {
-        do_output_prep(node, &mut output_fst, &mut fst_name_bank, &mut writer, 0)?;
-    }
-
-    // Add actual root FST entry
-    output_fst[0].file_size_next_dir_index = output_fst.len();
-
-    writer.seek(SeekFrom::Start((fst_list_offset) as u64))?;
-
-    for entry in &output_fst {
-        writer.write_u8(entry.kind as u8)?;
-        writer.write_u8(0)?;
-        writer.write_u16::<BE>(entry.file_name_offset as u16)?;
-        writer.write_i32::<BE>((entry.file_offset_parent_dir >> if is_wii {2} else {0}) as i32)?;
-        writer.write_i32::<BE>(entry.file_size_next_dir_index as i32)?;
-    }
-
-    writer.write_all(&fst_name_bank)?;
-
-    writer.seek(SeekFrom::Start((OFFSET_DOL_OFFSET) as u64))?;
-    writer.write_u32::<BE>((dol_offset >> if is_wii {2} else {0}) as u32)?;
-    writer.write_u32::<BE>((fst_list_offset >> if is_wii {2} else {0}) as u32)?;
-    writer.write_u32::<BE>(fst_len as u32)?;
-    writer.write_u32::<BE>(fst_len as u32)?;
-
-    Ok(())
-}
-
-fn calculate_fst_len(mut cur_value: usize, node: &Node) -> usize {
-    match *node {
-        Node::Directory(ref dir) => {
-            cur_value += 12 + dir.name.len() + 1;
-
-            for child in &dir.children {
-                cur_value = calculate_fst_len(cur_value, child);
-            }
-        }
-        Node::File(ref file) => {
-            cur_value += 12 + file.name.len() + 1;
-        }
-    }
-    cur_value
-}
-
-fn do_output_prep<W>(
-    node: &Node,
-    output_fst: &mut Vec<FstEntry>,
-    fst_name_bank: &mut Vec<u8>,
-    writer: &mut W,
-    mut cur_parent_dir_index: usize,
-) -> Result<(), Error>
-where
-    W: Write + Seek,
-{
-    match *node {
-        Node::Directory(ref dir) => {
-            let fst_ent = FstEntry {
-                kind: FstNodeType::Directory,
-                file_name_offset: fst_name_bank.len(),
-                file_offset_parent_dir: cur_parent_dir_index,
-                ..Default::default()
-            };
-
-            fst_name_bank.extend_from_slice(dir.name.as_bytes());
-            fst_name_bank.push(0);
-
-            cur_parent_dir_index = output_fst.len();
-
-            let this_dir_index = cur_parent_dir_index;
-
-            output_fst.push(fst_ent); // Placeholder for this dir
-
-            for child in &dir.children {
-                do_output_prep(
-                    child,
-                    output_fst,
-                    fst_name_bank,
-                    writer,
-                    cur_parent_dir_index,
-                )?;
-            }
-
-            let dir_end_index = output_fst.len();
-            output_fst[this_dir_index].file_size_next_dir_index = dir_end_index;
-        }
-        Node::File(ref file) => {
-            let mut fst_ent = FstEntry {
-                kind: FstNodeType::File,
-                file_size_next_dir_index: file.data.len(),
-                file_name_offset: fst_name_bank.len(),
-                ..Default::default()
-            };
-
-            fst_name_bank.extend_from_slice(file.name.as_bytes());
-            fst_name_bank.push(0);
-
-            let pos = writer.seek(SeekFrom::Current(0))?;
-            let new_pos = pos + (32 - (pos % 32)) % 32;
-            writer.seek(SeekFrom::Start(new_pos))?;
-
-            fst_ent.file_offset_parent_dir = new_pos as usize;
-
-            writer.write_all(&file.data)?;
-
-            for _ in 0..(32 - (file.data.len() % 32)) % 32 {
-                writer.write_all(&[0])?;
-            }
-
-            output_fst.push(fst_ent);
-        }
-    }
-
-    Ok(())
-}
-
-fn fetch_file_predicate<'a, 'b, P>(dir: &'b Directory<'a>, predicate: P) -> Result<&'b File<'a>, failure::Error>
-    where
-    P: FnMut(&&File) -> bool,
-{
-    dir.children
-       .iter()
-       .filter_map(|c| c.as_file())
-       .find(predicate)
-       .ok_or_else(|| err_msg(format!("The {} folder contains no file corresponding to the given predicate", dir.name)))
-}
-
-fn fetch_file<'a, 'b>(dir: &'b Directory<'a>, name: String) -> Result<&'b File<'a>, failure::Error> {
-    fetch_file_predicate(dir, |f| f.name == name)
-        .or(Err(err_msg(format!("The {} folder contains no {}", dir.name, name))))
->>>>>>> 5eac224f
+use super::virtual_file_system::{Directory, Node, File};
+use super::{consts::*, FstEntry, FstNodeType};
+use byteorder::{WriteBytesExt, BE};
+use failure::{err_msg, Error};
+use std::io::{Seek, SeekFrom, Write};
+
+pub fn write_iso<W>(mut writer: &mut W, root: &Directory) -> Result<(), Error>
+where
+    W: Write + Seek,
+{
+    let is_wii = root.is_wii_iso();
+    let (sys_index, sys_dir) = root
+        .children
+        .iter()
+        .enumerate()
+        .filter_map(|(i, c)| c.as_directory().map(|d| (i, d)))
+        .find(|&(_, d)| d.name == "&&systemdata")
+        .ok_or_else(|| err_msg("The virtual file system contains no &&systemdata folder"))?;
+
+    let header = fetch_file(sys_dir, "iso.hdr".to_string())?;
+    writer.write_all(&header.data)?;
+
+    let apploader = fetch_file(sys_dir, "AppLoader.ldr".to_string())?;
+    writer.write_all(&apploader.data)?;
+
+    let dol_offset_without_padding = header.data.len() + apploader.data.len();
+    let dol_offset =
+        (dol_offset_without_padding + (DOL_ALIGNMENT - 1)) / DOL_ALIGNMENT * DOL_ALIGNMENT;
+
+    for _ in dol_offset_without_padding..dol_offset {
+        writer.write_all(&[0])?;
+    }
+
+    let dol = fetch_file_predicate(sys_dir, |f| f.name.ends_with(".dol"))?;
+    writer.write_all(&dol.data)?;
+
+    let fst_list_offset_without_padding = dol_offset + dol.data.len();
+    let fst_list_offset =
+        (fst_list_offset_without_padding + (FST_ALIGNMENT - 1)) / FST_ALIGNMENT * FST_ALIGNMENT;
+
+    for _ in fst_list_offset_without_padding..fst_list_offset {
+        writer.write_all(&[0])?;
+    }
+
+    let mut fst_len = 12;
+    for (_, node) in root
+        .children
+        .iter()
+        .enumerate()
+        .filter(|&(i, _)| i != sys_index)
+    {
+        fst_len = calculate_fst_len(fst_len, node);
+    }
+
+    for _ in 0..fst_len {
+        // TODO Seems suboptimal
+        // Should not be a problem with BufWriter though
+        writer.write_all(&[0])?;
+    }
+
+    let root_fst = FstEntry {
+        kind: FstNodeType::Directory,
+        ..Default::default()
+    };
+
+    // Placeholder FST entry for the root
+    let mut output_fst = vec![root_fst];
+    let mut fst_name_bank = Vec::new();
+
+    for (_, node) in root
+        .children
+        .iter()
+        .enumerate()
+        .filter(|&(i, _)| i != sys_index)
+    {
+        do_output_prep(node, &mut output_fst, &mut fst_name_bank, &mut writer, 0)?;
+    }
+
+    // Add actual root FST entry
+    output_fst[0].file_size_next_dir_index = output_fst.len();
+
+    writer.seek(SeekFrom::Start((fst_list_offset) as u64))?;
+
+    for entry in &output_fst {
+        writer.write_u8(entry.kind as u8)?;
+        writer.write_u8(0)?;
+        writer.write_u16::<BE>(entry.file_name_offset as u16)?;
+        writer.write_i32::<BE>((entry.file_offset_parent_dir >> if is_wii {2} else {0}) as i32)?;
+        writer.write_i32::<BE>(entry.file_size_next_dir_index as i32)?;
+    }
+
+    writer.write_all(&fst_name_bank)?;
+
+    writer.seek(SeekFrom::Start((OFFSET_DOL_OFFSET) as u64))?;
+    writer.write_u32::<BE>((dol_offset >> if is_wii {2} else {0}) as u32)?;
+    writer.write_u32::<BE>((fst_list_offset >> if is_wii {2} else {0}) as u32)?;
+    writer.write_u32::<BE>(fst_len as u32)?;
+    writer.write_u32::<BE>(fst_len as u32)?;
+
+    Ok(())
+}
+
+fn calculate_fst_len(mut cur_value: usize, node: &Node) -> usize {
+    match *node {
+        Node::Directory(ref dir) => {
+            cur_value += 12 + dir.name.len() + 1;
+
+            for child in &dir.children {
+                cur_value = calculate_fst_len(cur_value, child);
+            }
+        }
+        Node::File(ref file) => {
+            cur_value += 12 + file.name.len() + 1;
+        }
+    }
+    cur_value
+}
+
+fn do_output_prep<W>(
+    node: &Node,
+    output_fst: &mut Vec<FstEntry>,
+    fst_name_bank: &mut Vec<u8>,
+    writer: &mut W,
+    mut cur_parent_dir_index: usize,
+) -> Result<(), Error>
+where
+    W: Write + Seek,
+{
+    match *node {
+        Node::Directory(ref dir) => {
+            let fst_ent = FstEntry {
+                kind: FstNodeType::Directory,
+                file_name_offset: fst_name_bank.len(),
+                file_offset_parent_dir: cur_parent_dir_index,
+                ..Default::default()
+            };
+
+            fst_name_bank.extend_from_slice(dir.name.as_bytes());
+            fst_name_bank.push(0);
+
+            cur_parent_dir_index = output_fst.len();
+
+            let this_dir_index = cur_parent_dir_index;
+
+            output_fst.push(fst_ent); // Placeholder for this dir
+
+            for child in &dir.children {
+                do_output_prep(
+                    child,
+                    output_fst,
+                    fst_name_bank,
+                    writer,
+                    cur_parent_dir_index,
+                )?;
+            }
+
+            let dir_end_index = output_fst.len();
+            output_fst[this_dir_index].file_size_next_dir_index = dir_end_index;
+        }
+        Node::File(ref file) => {
+            let mut fst_ent = FstEntry {
+                kind: FstNodeType::File,
+                file_size_next_dir_index: file.data.len(),
+                file_name_offset: fst_name_bank.len(),
+                ..Default::default()
+            };
+
+            fst_name_bank.extend_from_slice(file.name.as_bytes());
+            fst_name_bank.push(0);
+
+            let pos = writer.seek(SeekFrom::Current(0))?;
+            let new_pos = pos + (32 - (pos % 32)) % 32;
+            writer.seek(SeekFrom::Start(new_pos))?;
+
+            fst_ent.file_offset_parent_dir = new_pos as usize;
+
+            writer.write_all(&file.data)?;
+
+            for _ in 0..(32 - (file.data.len() % 32)) % 32 {
+                writer.write_all(&[0])?;
+            }
+
+            output_fst.push(fst_ent);
+        }
+    }
+
+    Ok(())
+}
+
+fn fetch_file_predicate<'a, 'b, P>(dir: &'b Directory<'a>, predicate: P) -> Result<&'b File<'a>, failure::Error>
+    where
+    P: FnMut(&&File) -> bool,
+{
+    dir.children
+       .iter()
+       .filter_map(|c| c.as_file())
+       .find(predicate)
+       .ok_or_else(|| err_msg(format!("The {} folder contains no file corresponding to the given predicate", dir.name)))
+}
+
+fn fetch_file<'a, 'b>(dir: &'b Directory<'a>, name: String) -> Result<&'b File<'a>, failure::Error> {
+    fetch_file_predicate(dir, |f| f.name == name)
+        .or(Err(err_msg(format!("The {} folder contains no {}", dir.name, name))))
 }