<<<<<<< HEAD
use super::virtual_file_system::{Directory, File, Node};
use super::{consts::*, FstEntry, FstNodeType};
use byteorder::{ByteOrder, BE};
use failure::{Error, ResultExt};
use std::fs;
use std::io::{Read, Result as IOResult};
use std::path::Path;
use std::str;

pub fn load_iso_buf<P: AsRef<Path>>(path: P) -> IOResult<Vec<u8>> {
    let mut file = fs::File::open(path)?;
    let len = file.metadata()?.len();
    let mut buf = Vec::with_capacity(len as usize + 1);
    file.read_to_end(&mut buf)?;
    Ok(buf)
}

pub fn load_iso<'a>(buf: &'a [u8]) -> Result<Directory<'a>, Error> {
    let fst_offset = BE::read_u32(&buf[OFFSET_FST_OFFSET..]) as usize;
    let mut pos = fst_offset;
    let num_entries = BE::read_u32(&buf[fst_offset + 8..]) as usize;
    let string_table_offset = num_entries * 0xC;

    let mut fst_entries = Vec::with_capacity(num_entries);
    for _ in 0..num_entries {
        let kind = if buf[pos] == 0 {
            FstNodeType::File
        } else {
            FstNodeType::Directory
        };
        pos += 2;

        let cur_pos = pos;
        let string_offset = BE::read_u16(&buf[pos..]) as usize;

        pos = string_offset + string_table_offset + fst_offset;
        let mut end = pos;
        while buf[end] != 0 {
            end += 1;
        }
        let relative_file_name =
            str::from_utf8(&buf[pos..end]).context("Couldn't parse the relative file name")?;

        pos = cur_pos + 2;
        let file_offset_parent_dir = BE::read_u32(&buf[pos..]) as usize;
        let file_size_next_dir_index = BE::read_u32(&buf[pos + 4..]) as usize;
        pos += 8;

        fst_entries.push(FstEntry {
            kind,
            relative_file_name,
            file_offset_parent_dir,
            file_size_next_dir_index,
            file_name_offset: 0,
        });
    }

    let mut root_dir = Directory::new("root");
    let mut sys_data = Directory::new("&&systemdata");

    sys_data
        .children
        .push(Node::File(File::new("iso.hdr", &buf[..HEADER_LENGTH])));

    let dol_offset = BE::read_u32(&buf[OFFSET_DOL_OFFSET..]) as usize;

    sys_data.children.push(Node::File(File::new(
        "AppLoader.ldr",
        &buf[HEADER_LENGTH..dol_offset],
    )));

    sys_data.children.push(Node::File(File::new(
        "Start.dol",
        &buf[dol_offset..fst_offset],
    )));

    let fst_size = BE::read_u32(&buf[OFFSET_FST_SIZE..]) as usize;
    sys_data.children.push(Node::File(File::new(
        "Game.toc",
        &buf[fst_offset..][..fst_size],
    )));

    root_dir.children.push(Node::Directory(Box::new(sys_data)));

    let mut count = 1;

    while count < num_entries {
        let entry = &fst_entries[count];
        if fst_entries[count].kind == FstNodeType::Directory {
            let mut dir = Directory::new(entry.relative_file_name);

            while count < entry.file_size_next_dir_index - 1 {
                count = get_dir_structure_recursive(count + 1, &fst_entries, &mut dir, buf);
            }

            root_dir.children.push(Node::Directory(Box::new(dir)));
        } else {
            let file = get_file_data(&fst_entries[count], buf);
            root_dir.children.push(Node::File(file));
        }
        count += 1;
    }

    Ok(root_dir)
}

fn get_dir_structure_recursive<'a>(
    mut cur_index: usize,
    fst: &[FstEntry<'a>],
    parent_dir: &mut Directory<'a>,
    buf: &'a [u8],
) -> usize {
    let entry = &fst[cur_index];

    if entry.kind == FstNodeType::Directory {
        let mut dir = Directory::new(entry.relative_file_name);

        while cur_index < entry.file_size_next_dir_index - 1 {
            cur_index = get_dir_structure_recursive(cur_index + 1, fst, &mut dir, buf);
        }

        parent_dir.children.push(Node::Directory(Box::new(dir)));
    } else {
        let file = get_file_data(entry, buf);
        parent_dir.children.push(Node::File(file));
    }

    cur_index
}

fn get_file_data<'a>(fst_data: &FstEntry<'a>, buf: &'a [u8]) -> File<'a> {
    let data = &buf[fst_data.file_offset_parent_dir..][..fst_data.file_size_next_dir_index];
    File::new(fst_data.relative_file_name, data)
}
=======
use super::virtual_file_system::{Directory, File, Node};
use super::{consts::*, FstEntry, FstNodeType};
use byteorder::{ByteOrder, BE};
use failure::{Error, ResultExt};
use std::fs;
use std::io::{Read, Result as IOResult};
use std::path::Path;
use std::str;
use wii_crypto::wii_disc::{Partition, Partitions};

pub fn load_iso_buf<P: AsRef<Path>>(path: P) -> IOResult<Vec<u8>> {
    let mut file = fs::File::open(path)?;
    let len = file.metadata()?.len();
    let mut buf = Vec::with_capacity(len as usize + 1);
    file.read_to_end(&mut buf)?;
    Ok(buf)
}

pub fn load_iso<'a>(buf: &'a [u8], parts_opt: &Option<Partitions>) -> Result<Directory<'a>, Error> {
    let part_opt = parts_opt.clone().and_then(|p| Some(p.partitions[p.data_idx]));
    let partition_offset = if let Some(part) = part_opt {part.part_offset + part.header.data_offset} else {0 as usize};
    let is_wii: bool = is_wii(buf);
    let fst_offset = (BE::read_u32(&buf[partition_offset + OFFSET_FST_OFFSET..]) as usize) << (if is_wii {2} else {0});
    let num_entries = BE::read_u32(&buf[partition_offset + fst_offset + 8..]) as usize;
    let string_table_offset = num_entries * 0xC;

    let mut fst_entries = Vec::with_capacity(num_entries);
    for i in 0..num_entries {
        let kind = if buf[partition_offset + fst_offset + i*12] == 0 {
            FstNodeType::File
        } else {
            FstNodeType::Directory
        };

        let string_offset = (BE::read_u32(&buf[partition_offset + fst_offset + i*12..]) & 0x00ffffff) as usize;

        let pos = string_offset + string_table_offset + fst_offset;
        let mut end = pos;
        while buf[partition_offset + end] != 0 {
            end += 1;
        }
        let relative_file_name =
            str::from_utf8(&buf[partition_offset + pos..partition_offset + end]).context("Couldn't parse the relative file name")?;

        let file_offset_parent_dir = (BE::read_u32(&buf[partition_offset + fst_offset + i*12 + 4..]) as usize) << (if is_wii {2} else {0});
        let file_size_next_dir_index = BE::read_u32(&buf[partition_offset + fst_offset + i*12 + 8..]) as usize;

        fst_entries.push(FstEntry {
            kind,
            relative_file_name,
            file_offset_parent_dir,
            file_size_next_dir_index,
            file_name_offset: 0,
        });
    }

    let mut root_dir = Directory::new("root");
    let mut sys_data = Directory::new("&&systemdata");

    if let Some(parts) = parts_opt {
        sys_data.children.push(Node::File(File::new("w_iso.hdr", &buf[..0x50000])));
        for (i, part) in parts.partitions.iter().enumerate() {
            sys_data.children.push(Node::File(File::new(format!("w_part{}.prt", i).as_str(), &buf[part.part_offset ..][.. part.header.data_offset + part.header.data_size])));
        }
    }

    sys_data
        .children
        .push(Node::File(File::new("iso.hdr", &buf[partition_offset..partition_offset + HEADER_LENGTH])));

    let dol_offset = (BE::read_u32(&buf[partition_offset + OFFSET_DOL_OFFSET..]) as usize) << (if is_wii {2} else {0});

    sys_data.children.push(Node::File(File::new(
        "AppLoader.ldr",
        &buf[partition_offset + HEADER_LENGTH..partition_offset + dol_offset],
    )));

    sys_data.children.push(Node::File(File::new(
        "Start.dol",
        &buf[partition_offset + dol_offset..partition_offset + fst_offset],
    )));

    let fst_size = BE::read_u32(&buf[partition_offset + OFFSET_FST_SIZE..]) as usize;
    sys_data.children.push(Node::File(File::new(
        "Game.toc",
        &buf[partition_offset + fst_offset..][..fst_size],
    )));

    root_dir.children.push(Node::Directory(Box::new(sys_data)));

    let mut count = 1;

    while count < num_entries {
        let entry = &fst_entries[count];
        if fst_entries[count].kind == FstNodeType::Directory {
            let mut dir = Directory::new(entry.relative_file_name);

            while count < entry.file_size_next_dir_index - 1 {
                count = get_dir_structure_recursive(count + 1, &fst_entries, &mut dir, buf, &part_opt);
            }

            root_dir.children.push(Node::Directory(Box::new(dir)));
        } else {
            let file = get_file_data(&fst_entries[count], buf, &part_opt);
            root_dir.children.push(Node::File(file));
        }
        count += 1;
    }

    Ok(root_dir)
}

fn get_dir_structure_recursive<'a>(
    mut cur_index: usize,
    fst: &[FstEntry<'a>],
    parent_dir: &mut Directory<'a>,
    buf: &'a [u8],
    part_opt: &Option<Partition>,
) -> usize {
    let entry = &fst[cur_index];

    if entry.kind == FstNodeType::Directory {
        let mut dir = Directory::new(entry.relative_file_name);

        while cur_index < entry.file_size_next_dir_index - 1 {
            cur_index = get_dir_structure_recursive(cur_index + 1, fst, &mut dir, buf, &part_opt);
        }

        parent_dir.children.push(Node::Directory(Box::new(dir)));
    } else {
        let file = get_file_data(entry, buf, &part_opt);
        parent_dir.children.push(Node::File(file));
    }

    cur_index
}

fn get_file_data<'a>(fst_data: &FstEntry<'a>, buf: &'a [u8], part_opt: &Option<Partition>) -> File<'a> {
    let part_data_offset = if let Some(part) = part_opt {part.part_offset + part.header.data_offset} else {0};
    let data = &buf[part_data_offset + fst_data.file_offset_parent_dir..][..fst_data.file_size_next_dir_index];
    File::new(fst_data.relative_file_name, data)
}

fn is_wii(buf: &[u8]) -> bool {
    BE::read_u32(&buf[OFFSET_WII_MAGIC..]) == 0x5D1C9EA3
}
>>>>>>> 5eac224f
<|MERGE_RESOLUTION|>--- conflicted
+++ resolved
@@ -1,139 +1,3 @@
-<<<<<<< HEAD
-use super::virtual_file_system::{Directory, File, Node};
-use super::{consts::*, FstEntry, FstNodeType};
-use byteorder::{ByteOrder, BE};
-use failure::{Error, ResultExt};
-use std::fs;
-use std::io::{Read, Result as IOResult};
-use std::path::Path;
-use std::str;
-
-pub fn load_iso_buf<P: AsRef<Path>>(path: P) -> IOResult<Vec<u8>> {
-    let mut file = fs::File::open(path)?;
-    let len = file.metadata()?.len();
-    let mut buf = Vec::with_capacity(len as usize + 1);
-    file.read_to_end(&mut buf)?;
-    Ok(buf)
-}
-
-pub fn load_iso<'a>(buf: &'a [u8]) -> Result<Directory<'a>, Error> {
-    let fst_offset = BE::read_u32(&buf[OFFSET_FST_OFFSET..]) as usize;
-    let mut pos = fst_offset;
-    let num_entries = BE::read_u32(&buf[fst_offset + 8..]) as usize;
-    let string_table_offset = num_entries * 0xC;
-
-    let mut fst_entries = Vec::with_capacity(num_entries);
-    for _ in 0..num_entries {
-        let kind = if buf[pos] == 0 {
-            FstNodeType::File
-        } else {
-            FstNodeType::Directory
-        };
-        pos += 2;
-
-        let cur_pos = pos;
-        let string_offset = BE::read_u16(&buf[pos..]) as usize;
-
-        pos = string_offset + string_table_offset + fst_offset;
-        let mut end = pos;
-        while buf[end] != 0 {
-            end += 1;
-        }
-        let relative_file_name =
-            str::from_utf8(&buf[pos..end]).context("Couldn't parse the relative file name")?;
-
-        pos = cur_pos + 2;
-        let file_offset_parent_dir = BE::read_u32(&buf[pos..]) as usize;
-        let file_size_next_dir_index = BE::read_u32(&buf[pos + 4..]) as usize;
-        pos += 8;
-
-        fst_entries.push(FstEntry {
-            kind,
-            relative_file_name,
-            file_offset_parent_dir,
-            file_size_next_dir_index,
-            file_name_offset: 0,
-        });
-    }
-
-    let mut root_dir = Directory::new("root");
-    let mut sys_data = Directory::new("&&systemdata");
-
-    sys_data
-        .children
-        .push(Node::File(File::new("iso.hdr", &buf[..HEADER_LENGTH])));
-
-    let dol_offset = BE::read_u32(&buf[OFFSET_DOL_OFFSET..]) as usize;
-
-    sys_data.children.push(Node::File(File::new(
-        "AppLoader.ldr",
-        &buf[HEADER_LENGTH..dol_offset],
-    )));
-
-    sys_data.children.push(Node::File(File::new(
-        "Start.dol",
-        &buf[dol_offset..fst_offset],
-    )));
-
-    let fst_size = BE::read_u32(&buf[OFFSET_FST_SIZE..]) as usize;
-    sys_data.children.push(Node::File(File::new(
-        "Game.toc",
-        &buf[fst_offset..][..fst_size],
-    )));
-
-    root_dir.children.push(Node::Directory(Box::new(sys_data)));
-
-    let mut count = 1;
-
-    while count < num_entries {
-        let entry = &fst_entries[count];
-        if fst_entries[count].kind == FstNodeType::Directory {
-            let mut dir = Directory::new(entry.relative_file_name);
-
-            while count < entry.file_size_next_dir_index - 1 {
-                count = get_dir_structure_recursive(count + 1, &fst_entries, &mut dir, buf);
-            }
-
-            root_dir.children.push(Node::Directory(Box::new(dir)));
-        } else {
-            let file = get_file_data(&fst_entries[count], buf);
-            root_dir.children.push(Node::File(file));
-        }
-        count += 1;
-    }
-
-    Ok(root_dir)
-}
-
-fn get_dir_structure_recursive<'a>(
-    mut cur_index: usize,
-    fst: &[FstEntry<'a>],
-    parent_dir: &mut Directory<'a>,
-    buf: &'a [u8],
-) -> usize {
-    let entry = &fst[cur_index];
-
-    if entry.kind == FstNodeType::Directory {
-        let mut dir = Directory::new(entry.relative_file_name);
-
-        while cur_index < entry.file_size_next_dir_index - 1 {
-            cur_index = get_dir_structure_recursive(cur_index + 1, fst, &mut dir, buf);
-        }
-
-        parent_dir.children.push(Node::Directory(Box::new(dir)));
-    } else {
-        let file = get_file_data(entry, buf);
-        parent_dir.children.push(Node::File(file));
-    }
-
-    cur_index
-}
-
-fn get_file_data<'a>(fst_data: &FstEntry<'a>, buf: &'a [u8]) -> File<'a> {
-    let data = &buf[fst_data.file_offset_parent_dir..][..fst_data.file_size_next_dir_index];
-    File::new(fst_data.relative_file_name, data)
-}
-=======
 use super::virtual_file_system::{Directory, File, Node};
 use super::{consts::*, FstEntry, FstNodeType};
 use byteorder::{ByteOrder, BE};
@@ -279,5 +143,4 @@
 
 fn is_wii(buf: &[u8]) -> bool {
     BE::read_u32(&buf[OFFSET_WII_MAGIC..]) == 0x5D1C9EA3
-}
->>>>>>> 5eac224f
+}