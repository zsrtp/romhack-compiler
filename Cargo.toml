<<<<<<< HEAD
[package]
name = "romhack"
version = "0.1.2"
authors = ["Christopher Serr <cryze92@gmail.com>"]

[workspace]
members = ["backend", "wasm", "ui"]

[dependencies]
romhack-backend = { path = "backend" }
structopt = "0.2.10"
termcolor = "1.0.1"
failure = "0.1.2"

[profile.release]
panic = "abort"
lto = true

[patch.crates-io]
miniz_oxide_c_api = { git = "https://github.com/CryZe/miniz_oxide", rev = "b1eade664441a89c77a4b594d9d979170b1c9da9" }
flate2 = { git = "https://github.com/eminence/flate2-rs", rev = "be78c5a693a275452c71c7d26d369332629e8fb7" }
=======
[package]
name = "romhack"
version = "0.1.2"
authors = ["Christopher Serr <cryze92@gmail.com>"]

[workspace]
members = ["backend", "wii-crypto", "wasm", "ui"]

[dependencies]
romhack-backend = { path = "backend" }
structopt = "0.2.10"
termcolor = "1.0.1"
failure = "0.1.2"

[profile.release]
panic = "abort"
lto = true

[patch.crates-io]
miniz_oxide_c_api = { git = "https://github.com/CryZe/miniz_oxide", rev = "b1eade664441a89c77a4b594d9d979170b1c9da9" }
flate2 = { git = "https://github.com/eminence/flate2-rs", rev = "be78c5a693a275452c71c7d26d369332629e8fb7" }
>>>>>>> 5eac224f
<|MERGE_RESOLUTION|>--- conflicted
+++ resolved
@@ -1,26 +1,3 @@
-<<<<<<< HEAD
-[package]
-name = "romhack"
-version = "0.1.2"
-authors = ["Christopher Serr <cryze92@gmail.com>"]
-
-[workspace]
-members = ["backend", "wasm", "ui"]
-
-[dependencies]
-romhack-backend = { path = "backend" }
-structopt = "0.2.10"
-termcolor = "1.0.1"
-failure = "0.1.2"
-
-[profile.release]
-panic = "abort"
-lto = true
-
-[patch.crates-io]
-miniz_oxide_c_api = { git = "https://github.com/CryZe/miniz_oxide", rev = "b1eade664441a89c77a4b594d9d979170b1c9da9" }
-flate2 = { git = "https://github.com/eminence/flate2-rs", rev = "be78c5a693a275452c71c7d26d369332629e8fb7" }
-=======
 [package]
 name = "romhack"
 version = "0.1.2"
@@ -41,5 +18,4 @@
 
 [patch.crates-io]
 miniz_oxide_c_api = { git = "https://github.com/CryZe/miniz_oxide", rev = "b1eade664441a89c77a4b594d9d979170b1c9da9" }
-flate2 = { git = "https://github.com/eminence/flate2-rs", rev = "be78c5a693a275452c71c7d26d369332629e8fb7" }
->>>>>>> 5eac224f
+flate2 = { git = "https://github.com/eminence/flate2-rs", rev = "be78c5a693a275452c71c7d26d369332629e8fb7" }