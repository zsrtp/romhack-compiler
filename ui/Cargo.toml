--- conflicted
+++ resolved
@@ -1,13 +1,3 @@
-<<<<<<< HEAD
-[package]
-name = "romhack-patcher"
-version = "0.1.0"
-authors = ["Christopher Serr <christopher.serr@gmail.com>"]
-
-[dependencies]
-iui = "0.3.0"
-romhack-backend = { path = "../backend" }
-=======
 [package]
 name = "romhack-patcher"
 version = "0.1.0"
@@ -15,5 +5,4 @@
 
 [dependencies]
 iui = { git = "https://github.com/rust-native-ui/libui-rs.git", branch="trunk" }
-romhack-backend = { path = "../backend" }
->>>>>>> 5eac224f
+romhack-backend = { path = "../backend" }